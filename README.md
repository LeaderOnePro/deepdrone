--- conflicted
+++ resolved
@@ -3,7 +3,6 @@
 ![DeepDrone Demo](media/demo.png)
 
 **Control drones with natural language using the latest AI models from 10 major providers: OpenAI GPT-5, Anthropic Claude-4, Google Gemini-2.5, Meta Llama-4, xAI Grok, ZhipuAI, Qwen, DeepSeek, Kimi, and local/network Ollama models.**
-<<<<<<< HEAD
 
 ---
 
@@ -12,8 +11,6 @@
 [![English](https://img.shields.io/badge/English-README-blue?style=for-the-badge)](README.md) [![中文](https://img.shields.io/badge/中文-README-red?style=for-the-badge)](README_ZH.md)
 
 ---
-=======
->>>>>>> bb4eb12c
 
 ## 🚀 Quick Start
 
@@ -42,10 +39,7 @@
 ## ✨ Features
 
 - 🤖 **Comprehensive AI Support**: 10 major providers with latest models (GPT-5, Claude-4, Gemini-2.5, Llama-4, Grok, etc.)
-<<<<<<< HEAD
 - 🌐 **Dual Interface**: Terminal CLI and modern web interface
-=======
->>>>>>> bb4eb12c
 - 🌐 **Network Flexibility**: Local, LAN, and internet Ollama server support
 - 🚁 **Real Drone Control**: DroneKit integration for actual flight control
 - 💬 **Natural Language**: Control drones with conversational commands
@@ -104,7 +98,6 @@
 - **Typer** - Command-line interface framework
 - **Pydantic** - Configuration management and validation
 
-<<<<<<< HEAD
 ## 🌐 Web Interface
 
 DeepDrone includes a modern web interface for browser-based drone control with a sleek, responsive design.
@@ -151,16 +144,12 @@
 - **Real-time**: WebSocket support for live updates
 - **Responsive**: Mobile-first design with touch support
 
-=======
->>>>>>> bb4eb12c
 ## 🌐 Network Features
 
 - **Ollama Network Support**: Connect to Ollama servers on LAN or internet
 - **Custom Server URLs**: Configure remote Ollama instances
 - **Auto Model Detection**: Automatically detect available models on any server
-<<<<<<< HEAD
-- **Flexible Deployment**: Run models locally or on powerful remote servers
-## 
+- **Flexible Deployment**: Run models locally or on powerful remote servers## 
 🔧 Web Interface Configuration
 
 ### Connection Examples
@@ -252,7 +241,4 @@
 
 ---
 
-**Enjoy your DeepDrone experience!** 🚁✨
-=======
-- **Flexible Deployment**: Run models locally or on powerful remote servers
->>>>>>> bb4eb12c
+**Enjoy your DeepDrone experience!** 🚁✨